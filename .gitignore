--- conflicted
+++ resolved
@@ -22,7 +22,6 @@
 .venv/
 venv/
 .env
-<<<<<<< HEAD
 *.egg-info/
 
 # Notebooks
@@ -33,12 +32,26 @@
 Thumbs.db
 .vscode/
 .idea/
-=======
+data/
+models/
+.dvc/cache/
+report/
+venv/
+*.parquet
+*.delta
+*.pt
+*.bin
+*.safetensors
+notebooks/*_out.ipynb
+
+# Ignore Windows ADS leftovers
+*:Zone.Identifier
+reports/eda/compare_full_vs_sample_30pct
+.env
 data/landing/
 data/trusted/
 data/exploitation/
 
->>>>>>> 3734f411
 data/
 models/
 .dvc/cache/
