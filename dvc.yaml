--- conflicted
+++ resolved
@@ -201,17 +201,3 @@
     outs:
       - reports/albert_sample_30pct/eval_rest
 
-<<<<<<< HEAD
-
-    
-  build_model_input:
-    cmd: python scripts/data_cleaning/filtrar_reviews_base.py
-    deps:
-    - data/trusted/sephora_clean
-    - scripts/data_cleaning/filtrar_reviews_base.py
-    outs:
-    - data/exploitation/modelos_input/reviews_base_csv
-    - data/exploitation/modelos_input/reviews_base_delta
-    - data/exploitation/modelos_input/reviews_base_parquet
-=======
->>>>>>> 3734f411
