--- conflicted
+++ resolved
@@ -1,4 +1,3 @@
-<<<<<<< HEAD
 sampling:
   frac: 0.30
   by: sentiment_category
@@ -18,17 +17,6 @@
   max_len: 128
   clip_tokens: true
   silence_tokenizer_warnings: true
-=======
-mlflow:
-  enable: true
-  tracking_uri: file:./mlruns
-  experiment: Sentidata
-
-training:
-  class_weights:
-    mode: manual
-    manual: [1.8, 1.35, 0.6]
->>>>>>> 32036fc3
 
 model:
   albert:
@@ -52,22 +40,14 @@
     lr: 2e-5
     weight_decay: 0.05
     seed: 42
-<<<<<<< HEAD
     optim: adamw_torch_fused          # en HF>=4.56 usar adamw_torch si hace falta
-=======
-    optim: adamw_torch_fused
->>>>>>> 32036fc3
     prefer_cuda: 1
     bf16: true
     fp16: false
     gradient_checkpointing: false
     torch_compile: true
     torch_compile_mode: max-autotune
-<<<<<<< HEAD
     tokenize_num_proc: 8
-=======
-    tokenize_num_proc: 6
->>>>>>> 32036fc3
     eval_strategy: epoch
     save_strategy: epoch
     save_total_limit: 2
@@ -81,29 +61,43 @@
     dataloader_pin_memory: true
     dataloader_persistent_workers: true
     resume_from_last: true
-<<<<<<< HEAD
+training:
   class_weights:
     mode: manual
-    values: [1.00, 1.30, 1.00]        # >1 exagera minoritarias (mejora neutral)
-
-infer:
-  model_dir: models/albert_sample_30pct
-  input_parquet: data/trusted/reviews_full
-  output_parquet: reports/albert_sample_30pct/infer/predictions.parquet
-  eval_output_dir: reports/albert_sample_30pct/infer_eval_full
-  text_col: review_text_clean
-  id_col: review_id
-  label_col: label             # si falta, el script lo derivará desde 'rating'
-  batch_size: 1280
-  max_length: 192
+    manual: [1.8, 1.35, 0.6]
 
 mlflow:
   enable: true
   experiment: Sentidata
-  tracking_uri: "file:mlruns"
+  tracking_uri: "file:./mlruns"
   run_name: albert_sample_30pct
   tags:
     stage: train
+
+rf:
+  text_col: review_text
+  label_col: null            # si no hay label explícita, se deriva de rating
+  rating_col: rating
+  preproc:
+    use_lemma: true
+    language: en
+  tfidf:
+    max_features: 50000
+    ngram_range: [1, 2]
+    min_df: 3
+    max_df: 0.95
+    stop_words: english
+  features:
+    add_neg_lexicon: true
+    add_contrast_markers: true
+    add_len: true
+  model_params:
+    n_estimators: 100 #inicialmente 400
+    max_depth: null
+    class_weight: balanced
+    n_jobs: -1
+seed: 42
+
 # =========================
 # Paths (merge trusted)
 # =========================
@@ -199,30 +193,4 @@
   neg_threshold: 2.0
   pos_threshold: 4.0
   repartition: null
-  output_dir: reports/absa/final_all
-=======
-
-  rf:
-    text_col: review_text
-    label_col: null            # si no hay label explícita, se deriva de rating
-    rating_col: rating
-    preproc:
-      use_lemma: true
-      language: en
-    tfidf:
-      max_features: 50000
-      ngram_range: [1, 2]
-      min_df: 3
-      max_df: 0.95
-      stop_words: english
-    features:
-      add_neg_lexicon: true
-      add_contrast_markers: true
-      add_len: true
-    model_params:
-      n_estimators: 100 #inicialmente 400
-      max_depth: null
-      class_weight: balanced
-      n_jobs: -1
-    seed: 42
->>>>>>> 32036fc3
+  output_dir: reports/absa/final_all